--- conflicted
+++ resolved
@@ -55,12 +55,8 @@
 using std::uint16_t;
 using std::uint32_t;
 
-<<<<<<< HEAD
-static EnvVars initial_env_vars(from_system);
+static const EnvVars initial_env_vars(from_system);
 static CInOutConsoleModes in_out_console_modes;
-=======
-static const EnvVars initial_env_vars(from_system);
->>>>>>> 8bffb7e5
 
 template <typename CharT>
 static bool is_ascii_letter(CharT c)
@@ -752,11 +748,7 @@
                         break;
                     } else if (startswith<char>(line, "module:")) {
                         wmodule = utf::widen(&line[7]);
-<<<<<<< HEAD
-                    }  else if (startswith<char>(line, "run:")) {
-=======
                     } else if (startswith<char>(line, "run:")) {
->>>>>>> 8bffb7e5
                         wrun = utf::widen(&line[4]);
                     } else if (startswith<char>(line, "cd:")) {
                         wcd = utf::widen(&line[3]);
@@ -764,15 +756,10 @@
                         vars_cp()->set_from_utf8(&line[4]);
                     } else if (startswith<char>(line, "stdin:")) {
                         inst_redir()->parse_redir_param(StdRedirects::REDIR_STDIN, &line[6]);
-<<<<<<< HEAD
                         noredir_mask &= ~CInOutConsoleModes::DIR_CONSOLE_IN_BIT;
                     } else if (startswith<char>(line, "stdout:")) {
                         inst_redir()->parse_redir_param(StdRedirects::REDIR_STDOUT, &line[7]);
                         noredir_mask &= ~CInOutConsoleModes::DIR_CONSOLE_OUT_BIT;
-=======
-                    } else if (startswith<char>(line, "stdout:")) {
-                        inst_redir()->parse_redir_param(StdRedirects::REDIR_STDOUT, &line[7]);
->>>>>>> 8bffb7e5
                     } else if (startswith<char>(line, "stderr:")) {
                         inst_redir()->parse_redir_param(StdRedirects::REDIR_STDERR, &line[7]);
                     } else if (line == "silent_breakaway:1") {
