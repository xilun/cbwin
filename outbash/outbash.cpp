/*
 * Copyright(c) 2016  Guillaume Knispel <xilun0@gmail.com>
 *
 * Permission is hereby granted, free of charge, to any person obtaining a copy
 * of this software and associated documentation files (the "Software"), to deal
 * in the Software without restriction, including without limitation the rights
 * to use, copy, modify, merge, publish, distribute, sublicense, and/or sell
 * copies of the Software, and to permit persons to whom the Software is
 * furnished to do so, subject to the following conditions:
 *
 * The above copyright notice and this permission notice shall be included in all
 * copies or substantial portions of the Software.
 *
 * THE SOFTWARE IS PROVIDED "AS IS", WITHOUT WARRANTY OF ANY KIND, EXPRESS OR
 * IMPLIED, INCLUDING BUT NOT LIMITED TO THE WARRANTIES OF MERCHANTABILITY,
 * FITNESS FOR A PARTICULAR PURPOSE AND NONINFRINGEMENT. IN NO EVENT SHALL THE
 * AUTHORS OR COPYRIGHT HOLDERS BE LIABLE FOR ANY CLAIM, DAMAGES OR OTHER
 * LIABILITY, WHETHER IN AN ACTION OF CONTRACT, TORT OR OTHERWISE, ARISING FROM,
 * OUT OF OR IN CONNECTION WITH THE SOFTWARE OR THE USE OR OTHER DEALINGS IN THE
 * SOFTWARE.
 */

#include <WinSock2.h>
#include <WS2tcpip.h>
#include <Windows.h>

#include <memory>
#include <thread>
#include <vector>
#include <string>
#include <algorithm>
#include <exception>
#include <cassert>
#include <cstdio>
#include <cstdlib>
#include <cstring>
#include <cstdint>
#include <clocale>
#include <mbctype.h>

#include "utf.h"
#include "env.h"
#include "redirects.h"
#include "win_except.h"
#include "job.h"
#include "ntsuspend.h"
#include "handle.h"
#include "tcp_help.h"
#include "security.h"
#include "console.h"

#pragma comment(lib, "Ws2_32.lib")

using std::size_t;
using std::uint16_t;
using std::uint32_t;

<<<<<<< HEAD
static const EnvVars initial_env_vars(from_system);
static CInOutConsoleModes in_out_console_modes;
=======
class Env {
    static std::wstring get_windows_directory()
    {
        wchar_t buf[MAX_PATH];
        UINT res = ::GetWindowsDirectoryW(buf, MAX_PATH);
        if (res == 0 || res >= MAX_PATH) { std::fprintf(stderr, "outbash: GetWindowsDirectory error\n"); std::abort(); }
        return buf;
    }
    static std::wstring get_system_directory()
    {
        wchar_t buf[MAX_PATH];
        UINT res = ::GetSystemDirectoryW(buf, MAX_PATH);
        if (res == 0 || res >= MAX_PATH) { std::fprintf(stderr, "outbash: GetSystemDirectory error\n"); std::abort(); }
        return buf;
    }
    std::wstring get_comspec()
    {
        std::wstring result = initial_vars.get(L"ComSpec");
        if (!result.empty())
            return result;
        else
            return system_directory + L"\\cmd.exe";
    }
public:
    Env() :
        initial_vars{ from_system },
        windows_directory{ get_windows_directory() },
        system_directory{ get_system_directory() },
        comspec{ get_comspec() },
        userprofile{ initial_vars.get(L"USERPROFILE") }
    {
        if (userprofile.empty())
            std::fprintf(stderr, "outbash: warning: USERPROFILE environment variable not found\n");
    }
// attributes:
    EnvVars initial_vars;
    std::wstring windows_directory;
    std::wstring system_directory;
    std::wstring comspec;
    std::wstring userprofile;
};
static const Env env{};
>>>>>>> 097188a5

template <typename CharT>
static bool is_ascii_letter(CharT c)
{
    return (c >= (CharT)'a' && c <= (CharT)'z') || (c >= (CharT)'A' && c <= (CharT)'Z');
}

template <typename CharT>
static CharT to_ascii_lower(CharT c)
{
    return (c >= (CharT)'A' && c <= (CharT)'Z') ? c - (CharT)'A' + (CharT)'a' : c;
}

static bool is_cmd_line_sep(wchar_t c)
{
    return c == L' ' || c == L'\t';
}

template <typename CharT>
static bool startswith(const std::basic_string<CharT>& s, const std::basic_string<CharT>& start)
{
    return !s.compare(0, start.size(), start);
}

class CCmdLine
{
public:
    CCmdLine()
      : m_bash_launcher(get_default_bash_launcher()),
        m_escaped_bash_cmd_line_params(),
        m_has_bash_exe_tilde(false),
        m_is_session(false)
    {
        const wchar_t* p = get_cmd_line_params();

        while (1) {
            const wchar_t* new_p;
            std::wstring param = parse_argv_param(p, &new_p);
            if (!startswith<wchar_t>(param, L"--outbash-"))
                break;

            if (param == L"--outbash-session") {
                m_is_session = true;
            } else if (param == L"--outbash-launcher") {
                m_bash_launcher = parse_argv_param(new_p, &new_p);
                if (m_bash_launcher.empty() || m_bash_launcher.find(L'"') != std::wstring::npos) {
                    std::fprintf(stderr, "outbash: invalid --outbash-launcher param %S\n", m_bash_launcher.c_str());
                    std::exit(1);
                }
            } else {
                std::fprintf(stderr, "outbash: unknown %S param\n", param.c_str());
                std::exit(1);
            }

            p = new_p;
        }

        m_has_bash_exe_tilde = (p[0] == L'~')
            && (is_cmd_line_sep(p[1]) || !p[1]);
        if (m_has_bash_exe_tilde) {
            p++;
            while (is_cmd_line_sep(*p))
                p++;
        }

        m_escaped_bash_cmd_line_params = bash_escape_within_double_quotes(p);
    }

    std::wstring new_cmd_line(unsigned port)
    {
        std::wstring cmd_line = L"\"" + m_bash_launcher + L"\" " + (m_has_bash_exe_tilde ? L"~ -c \"" : L"-c \"");

        if (!m_is_session) {

            /* non session outbash:
             * outbash => bash.exe -c "OUTBASH=4242 exec bash "
             * outbash params => bash.exe -c "OUTBASH=4242 exec bash <escaped(params)>"
             * outbash ~ params => bash.exe ~ -c "OUTBASH=4242 exec bash <escaped(params)>"
             */

            cmd_line +=   L"OUTBASH_PORT=" + std::to_wstring(port)
                        + L" exec bash " + m_escaped_bash_cmd_line_params;

        } else {

            /* session outbash:
             * outbash --outbash-session => bash.exe -c "mkdir -p ~/.config/cbwin ; echo 4242 > ~/.config/cbwin/outbash_port ; OUTBASH=4242 exec bash "
             */

            cmd_line +=   L"mkdir -p ~/.config/cbwin ; echo " + std::to_wstring(port)
                        + L" > ~/.config/cbwin/outbash_port ; OUTBASH_PORT=" + std::to_wstring(port)
                        + L" exec bash " + m_escaped_bash_cmd_line_params;
        }

        cmd_line += L"\"";
        return cmd_line;
    }

private:
    static std::wstring bash_escape_within_double_quotes(const wchar_t* p)
    {
        std::wstring result;
        while (*p) {
            if (*p == L'$' || *p == L'`' || *p == L'\\' || *p == L'"')
                result.push_back(L'\\');
            result.push_back(*p);
            p++;
        }
        return result;
    }

    static std::wstring parse_argv_param(const wchar_t* p, const wchar_t** next_p)
    {
        std::wstring result;
        bool quoted = false;
        while (true) {
            int backslashes = 0;
            while (*p == L'\\') {
                p++;
                backslashes++;
            }
            if (*p == L'"') {
                result.append(backslashes / 2, L'\\');
                if (backslashes % 2 == 0) {
                    p++;
                    if (!quoted || *p != L'"') {
                        quoted = !quoted;
                        continue; // while (true)
                    }
                }
            } else {
                result.append(backslashes, L'\\');
            }
            if (*p == L'\0' || (!quoted && is_cmd_line_sep(*p)))
                break;
            result.push_back(*p);
            p++;
        }
        while (is_cmd_line_sep(*p))
            p++;
        *next_p = p;
        return result;
    }

    static const wchar_t* get_cmd_line_params()
    {
        const wchar_t* p = GetCommandLineW();
        if (p == nullptr)
            return L"";
        // we use the same rules as the CRT parser to delimit argv[0]:
        for (bool quoted = false; *p != L'\0' && (quoted || !is_cmd_line_sep(*p)); p++) {
            if (*p == L'"')
                quoted = !quoted;
        }
        while (is_cmd_line_sep(*p))
            p++;
        return p; // pointer to the first param (if any) in the command line
    }

    static std::wstring get_default_bash_launcher()
    {
        return env.system_directory + L"\\bash.exe";
    }

private:
    std::wstring    m_bash_launcher;
    std::wstring    m_escaped_bash_cmd_line_params;
    bool            m_has_bash_exe_tilde;
    bool            m_is_session;
};

int wstr_case_ascii_ncmp(const wchar_t* s1, const wchar_t* s2, size_t n)
{
    wchar_t c1, c2;
    do {
        c1 = *s1++;
        c2 = *s2++;
        if (n-- == 0)
            c1 = L'\0';
    } while (c1 != L'\0' && to_ascii_lower(c1) == to_ascii_lower(c2));

    return ((uint16_t)c1 > (uint16_t)c2) ? 1
        : (c1 == c2 ? 0
           : -1);
}

// PathIsRelative is, ahem, ... interesting? (like a lot of Win32 stuff, actually)
// So we implement our own (hopefully) non crazy check:
static bool path_is_really_absolute(const wchar_t* path)
{
    if (*path == L'\\')
        return true;
    if (is_ascii_letter(path[0]) && path[1] == L':' && path[2] == L'\\')
        return true;
    return false;
}

static int start_command(const wchar_t* module,
                         std::wstring cmdline,
                         const wchar_t* dir,
                         EnvVars* vars,
                         StdRedirects* redirs,
                         DWORD creation_flags,
                         PROCESS_INFORMATION& out_pi)
{
    ZeroMemory(&out_pi, sizeof(out_pi));

    STARTUPINFOEXW si;
    ZeroMemory(&si, sizeof(si));
    si.StartupInfo.cb = sizeof(si);

    const wchar_t* wdir = nullptr;
    if (dir != nullptr && *dir != L'\0') {
        if (dir[0] == L'~' && dir[1] == L'\0') {
            if (env.userprofile.empty()) {
                std::fprintf(stderr, "outbash: start_command: %%USERPROFILE%% required but not found\n");
                return 1;
            }
            wdir = env.userprofile.c_str();
        } else if (!path_is_really_absolute(dir)) { // CreateProcess will happily use a relative, but we don't want to
            std::fprintf(stderr, "outbash: start_command: non-absolute directory parameter: %S\n", dir);
            return 1;
        } else
            wdir = dir;
    }

    const wchar_t* wmodule = nullptr;
    if (module == nullptr || module[0] == L'\0') {
        if (wstr_case_ascii_ncmp(cmdline.c_str(), L"cmd", 3) == 0 && (is_cmd_line_sep(cmdline[3]) || cmdline[3] == L'\0'))
            wmodule = env.comspec.c_str();
    } else {
        wmodule = module;
    }

    const wchar_t* env_block = nullptr;
    std::wstring wbuf;
    if (vars) {
        wbuf = vars->get_environment_block();
        env_block = &wbuf[0];
    }

    AttributeHandleList ahl;
    BOOL inherit_handles = FALSE;
    if (redirs) {
        inherit_handles = TRUE;
        si.StartupInfo.hStdInput = redirs->get_handle(StdRedirects::REDIR_STDIN);
        si.StartupInfo.hStdOutput = redirs->get_handle(StdRedirects::REDIR_STDOUT);
        si.StartupInfo.hStdError = redirs->get_handle(StdRedirects::REDIR_STDERR);
        si.StartupInfo.dwFlags |= STARTF_USESTDHANDLES;
        ahl = redirs->attribute_handle_list();
        si.lpAttributeList = ahl.get_attribute_list_ptr();
    }
    if (!::CreateProcessW(wmodule, &cmdline[0], NULL, NULL, inherit_handles,
                          CREATE_UNICODE_ENVIRONMENT | EXTENDED_STARTUPINFO_PRESENT | creation_flags,
                          (LPVOID)env_block, wdir, (STARTUPINFOW*)&si, &out_pi)) {
        Win32_perror("outbash: CreateProcess");
        std::fprintf(stderr, "outbash: CreateProcess failed (%lu) for module %c%S%c command: %S\n",
                     ::GetLastError(),
                     wmodule == nullptr ? '<' : '"', wmodule == nullptr ? L"NULL" : wmodule, wmodule == nullptr ? '>' : '"',
                     cmdline.c_str());
        return 1;
    }

    return 0;
}

static int init_winsock()
{
    WSADATA wsaData;
    int iResult;

    // Initialize Winsock
    iResult = WSAStartup(MAKEWORD(2, 2), &wsaData);
    if (iResult != 0) {
        fprintf(stderr, "outbash: WSAStartup failed: %d\n", iResult);
        return 1;
    }

    return 0;
}

typedef SSIZE_T ssize_t;
ssize_t send_all(const SOCKET sockfd, const void *buffer, const size_t length, const int flags)
{
    if ((ssize_t)length < 0) {
        ::WSASetLastError(WSAEINVAL);
        return SOCKET_ERROR;
    }
    const char *cbuf = (const char *)buffer;
    ssize_t rv;
    size_t where;
    bool first = true; // allow a single call to send() if length == 0
    for (where = 0; first || where < length; where += rv) {
        first = false;
        int len = (length - where <= INT_MAX) ? (int)(length - where) : INT_MAX;
        rv = ::send(sockfd, cbuf + where, len, flags);
        if (rv < 0)
            return SOCKET_ERROR;
    }
    assert(where == length);
    return (ssize_t)where;
}

class CUniqueSocket
{
public:
    explicit CUniqueSocket(SOCKET sock) noexcept : m_socket(sock) {} // adopt existing socket
    CUniqueSocket(int af, int type, int protocol) // create new non-overlapping socket
    {
        m_socket = ::WSASocket(af, type, protocol, NULL, 0, 0);
        if (m_socket == INVALID_SOCKET)
            throw_last_error("WSASocket");
    }
    CUniqueSocket(const CUniqueSocket&) = delete;
    CUniqueSocket& operator =(const CUniqueSocket&) = delete;
    CUniqueSocket(CUniqueSocket&& other) noexcept : m_socket(other.m_socket) { other.m_socket = INVALID_SOCKET; }
    CUniqueSocket& operator =(CUniqueSocket&& other) noexcept
    {
        if (&other != this) {
            close();
            m_socket = other.m_socket;
            other.m_socket = INVALID_SOCKET;
        }
        return *this;
    }
    ~CUniqueSocket() noexcept { close(); }

    SOCKET get() const noexcept { return m_socket; }

    SOCKET release() noexcept { SOCKET ret = m_socket; m_socket = INVALID_SOCKET; return ret; }

    CUniqueHandle create_auto_event(long net_evts)
    {
        HANDLE ev = ::CreateEvent(NULL, FALSE, FALSE, NULL);
        if (ev == NULL) throw_last_error("CreateEvent");
        if (SOCKET_ERROR == ::WSAEventSelect(m_socket, ev, net_evts)) {
            DWORD syserr = ::GetLastError();
            ::CloseHandle(ev);
            throw_system_error("WSAEventSelect (create_auto_event)", syserr);
        }
        return CUniqueHandle(ev);
    }

    CUniqueHandle create_manual_event(long net_evts)
    {
        HANDLE ev = ::WSACreateEvent();
        if (ev == WSA_INVALID_EVENT) throw_last_error("WSACreateEvent");
        if (SOCKET_ERROR == ::WSAEventSelect(m_socket, ev, net_evts)) {
            DWORD syserr = ::GetLastError();
            ::CloseHandle(ev);
            throw_system_error("WSAEventSelect (create_manual_event)", syserr);
        }
        return CUniqueHandle(ev);
    }

    void change_event_select(CUniqueHandle& ev, long net_evts)
    {
        if (SOCKET_ERROR == ::WSAEventSelect(m_socket, ev.get_unchecked(), net_evts))
            throw_last_error("WSAEventSelect (change_event_select)");
    }

    static void set_to_blocking(SOCKET s)
    {
        if (s != INVALID_SOCKET) {
            ::WSAEventSelect(s, NULL, 0);
            unsigned long nonblocking = 0;
            if (::ioctlsocket(s, FIONBIO, &nonblocking) != 0) throw_last_error("set socket to blocking");
        }
    }

    void set_to_blocking()
    {
        set_to_blocking(m_socket);
    }

    void close() noexcept
    {
        if (m_socket != INVALID_SOCKET) {
            ::closesocket(m_socket);
            m_socket = INVALID_SOCKET;
        }
    }

    void shutdown_close() noexcept
    {
        if (m_socket != INVALID_SOCKET) {
            ::shutdown(m_socket, SD_BOTH);
            ::closesocket(m_socket);
            m_socket = INVALID_SOCKET;
        }
    }

private:
    SOCKET    m_socket;
};

class OutbashStdRedirects : public StdRedirects
{
public:
    enum { STDH_INHERIT = 0, STDH_NULL = -1 }; // positive number: TCP port to redirect to

    OutbashStdRedirects() : StdRedirects(), m_redirects(), m_redir_connect_events(), m_same_out_err_socket(false) {}

    void parse_redir_param(role_e role, const char* param)
    {
        if (!std::strcmp(param, "nul")) {
            m_redirects.at(role) = STDH_NULL;
        } else if (!std::strncmp(param, "redirect=", std::strlen("redirect="))) {
            param += std::strlen("redirect=");
            long port = std::atol(param);
            if (port < 1 || port > 65535)
                throw std::runtime_error("redirect wanted to invalid port");
            m_redirects.at(role) = (int)port;
        } else {
            throw std::runtime_error("unrecognized redirect wanted");
        }
    }

    // caller_addr: in network order
    void initiate_connections(uint32_t caller_addr)
    {
        if (m_redirects[REDIR_STDIN] > 0
            && (   m_redirects[REDIR_STDIN] == m_redirects[REDIR_STDOUT]
                || m_redirects[REDIR_STDIN] == m_redirects[REDIR_STDERR]))
            throw std::runtime_error("same redirection wanted for stdin and stdout or stderr, this is not allowed");
        m_same_out_err_socket = (m_redirects[REDIR_STDOUT] > 0)
                                && (m_redirects[REDIR_STDOUT] == m_redirects[REDIR_STDERR]);
        for (int i = REDIR_STDIN; i <= REDIR_STDERR; i++) {
            if (m_redirects[i] < 0) {
                set_to_nul((role_e)i);
            } else if (m_redirects[i] > 0) {
                if (i == REDIR_STDERR && m_same_out_err_socket) {
                    set_same_as_other(REDIR_STDERR, REDIR_STDOUT);
                } else {
                    CUniqueSocket sock(AF_INET, SOCK_STREAM, IPPROTO_TCP);
                    CUniqueHandle conn_ev = sock.create_manual_event(FD_CONNECT);
                    struct sockaddr_in redir_addr;
                    std::memset(&redir_addr, 0, sizeof(redir_addr));
                    redir_addr.sin_family = AF_INET;
                    redir_addr.sin_addr.s_addr = caller_addr;
                    redir_addr.sin_port = htons((unsigned short)m_redirects[i]);
                    int res = ::connect(sock.get(), (const struct sockaddr *)&redir_addr, sizeof(redir_addr));
                    if (res == SOCKET_ERROR && ::GetLastError() != WSAEWOULDBLOCK) throw_last_error("connect");
                    else if (res == SOCKET_ERROR) { // ::GetLastError() == WSAEWOULDBLOCK
                        adopt_handle((role_e)i, (HANDLE)sock.release());
                        m_redir_connect_events.at(i) = std::move(conn_ev);
                    } else {
                        conn_ev.close();
                        // ::shutdown(sock.get(), i == REDIR_STDIN ? SD_SEND : SD_RECEIVE);
                        sock.set_to_blocking();
                        adopt_handle((role_e)i, (HANDLE)sock.release());
                    }
                }
            }
        }
    }

    // Complete connections to redirection sockets before the controlling socket
    // closes (too early), or throw an exception.
    void complete_connections(CUniqueHandle& ctrl_close_ev)
    {
        std::array<HANDLE, 4> wait_handles;
        while (1)
        {
            unsigned int nb = 0;
            for (const auto& ev: m_redir_connect_events) {
                if (ev.is_valid()) {
                    wait_handles.at(nb + 1) = ev.get_unchecked();
                    nb++;
                }
            }
            if (!nb)
                break;

            wait_handles.at(0) = ctrl_close_ev.get_checked();
            nb++;

            DWORD wr = ::WaitForMultipleObjects(nb, &wait_handles[0], FALSE, INFINITE);
            if (wr == WAIT_FAILED) throw_last_error("WaitForMultipleObjects (complete_connections)");
            if (wr == WAIT_OBJECT_0) throw std::runtime_error("Control socket closed while trying to connect redirection sockets");

            HANDLE evhdl = wait_handles.at(wr - WAIT_OBJECT_0);
            unsigned i = idx_from_evhandle(evhdl);
            SOCKET s_i = (SOCKET)get_handle((role_e)i);

            // check that we really connected:
            WSANETWORKEVENTS redir_connect_network_event;
            ZeroMemory(&redir_connect_network_event, sizeof(redir_connect_network_event));
            if (SOCKET_ERROR == ::WSAEnumNetworkEvents(s_i, evhdl, &redir_connect_network_event))
                throw_last_error("WSAEnumNetworkEvents (complete_connections)");
            if (!(redir_connect_network_event.lNetworkEvents & FD_CONNECT))
                throw std::runtime_error("Connection event signalled but not tagged as such");
            int connect_err = redir_connect_network_event.iErrorCode[FD_CONNECT_BIT];
            if (connect_err)
                throw_system_error("A connection attempt to a redirection socket failed", (DWORD)connect_err);

            m_redir_connect_events.at(i).close();
            // ::shutdown(s_i, i == REDIR_STDIN ? SD_SEND : SD_RECEIVE);
            CUniqueSocket::set_to_blocking(s_i);
        }
    }
private:
    unsigned int idx_from_evhandle(HANDLE ev)
    {
        for (unsigned int i = 0; i < m_redir_connect_events.size(); i++) {
            if (m_redir_connect_events[i].get_unchecked() == ev)
                return i;
        }
        throw std::logic_error("event handle not found");
    }
private:
    std::array<int, 3>              m_redirects;
    std::array<CUniqueHandle, 3>    m_redir_connect_events;
    bool                            m_same_out_err_socket;
};

class CConnection
{
public:
    explicit CConnection(CUniqueSocket&& usock, int server_port) noexcept
        : m_usock(std::move(usock)),
          m_server_port(server_port) {}

    void run()
    {
        try {
            CActiveConnection _con(m_usock, m_server_port);
            _con.run();
        } catch (const std::exception& e) {
            std::fprintf(stderr, "outbash: CConnection::run() exception: %s\n", e.what());
        }
        m_usock.close();
    }

private:
    class CActiveConnection
    {
    public:
        explicit CActiveConnection(CUniqueSocket& usock, int server_port) noexcept
            : m_usock(usock),
              m_buf(),
              m_server_port(server_port) {}

        bool buf_get_line(std::string& out_line)
        {
            out_line.clear();

            if (m_buf.size() > line_supported_length)
                throw std::runtime_error("line too long received from peer");

            char* nlptr = (char*)std::memchr(&m_buf[0], '\n', m_buf.size());
            if (nlptr) {
                int pos = (int)(nlptr - &m_buf[0]);
                out_line.append(&m_buf[0], pos);
                if (!out_line.empty() && out_line.back() == '\r')
                    out_line.pop_back();
                m_buf.replace(0, pos + 1, "");
                return true;
            }

            return false;
        }

        int buf_recv()
        {
            size_t buf_orig_size = m_buf.size();

            m_buf.resize(buf_orig_size + ctrl_recv_block_size);
            int res = ::recv(m_usock.get(), &m_buf[buf_orig_size], ctrl_recv_block_size, 0);
            if (res < 0) {
                DWORD err = ::GetLastError();
                m_buf.resize(buf_orig_size);
                ::SetLastError(err);
                return res;
            }
            m_buf.resize(buf_orig_size + res);
            return res;
        }

        std::string recv_line()
        {
            std::string result;
            while (1) {
                char* nlptr = (char*)std::memchr(&m_buf[0], '\n', m_buf.size());
                if (nlptr) {
                    int pos = (int)(nlptr - &m_buf[0]);
                    result.append(&m_buf[0], pos);
                    if (!result.empty() && result.back() == '\r')
                        result.pop_back();
                    m_buf.replace(0, pos + 1, "");
                    return result;
                } else {
                    result.append(m_buf);
                    m_buf.clear();
                    if (result.size() > line_supported_length)
                        throw std::runtime_error("line too long received from peer");
                }

                assert(m_buf.size() == 0);
                m_buf.resize(ctrl_recv_block_size);
                int res = ::recv(m_usock.get(), &m_buf[0], (int)m_buf.size(), 0);

                if (res < 0) {
                    Win32_perror("outbash: recv");
                    m_buf.clear();
                    throw std::runtime_error("recv() returned an error");
                }

                m_buf.resize(res);

                if (res == 0)
                    throw std::runtime_error("a connection closed too early");

                if (std::memchr(&m_buf[0], 0, m_buf.size()))
                    throw std::runtime_error("nul byte received from peer");
            }
        }

        void run()
        {
            CInOutConsoleModes::CStateSwitchConsoleModes state_console_modes;
            CUniqueHandle job_handle;
            std::unique_ptr<OutbashStdRedirects> redir(nullptr);
            CUniqueHandle process_handle;

            // scope for locals lifetime:
            {
                PROCESS_INFORMATION pi;
                std::wstring wmodule;
                std::wstring wrun;
                std::wstring wcd;
                std::unique_ptr<EnvVars> vars(nullptr);
<<<<<<< HEAD
                std::uint32_t noredir_mask = CInOutConsoleModes::FULL_MASK;
                auto vars_cp = [&] { if (!vars) vars.reset(new EnvVars(initial_env_vars)); return vars.get(); };
=======
                auto vars_cp = [&] { if (!vars) vars.reset(new EnvVars(env.initial_vars)); return vars.get(); };
>>>>>>> 097188a5
                auto inst_redir = [&] { if (!redir) redir.reset(new OutbashStdRedirects); return redir.get(); };
                bool silent_breakaway = false;

                struct sockaddr_in caller_addr;
                int namelen = sizeof(caller_addr);
                if (::getpeername(m_usock.get(), (sockaddr *)&caller_addr, &namelen) != 0)
                    throw_last_error("getsockname (caller)");

                // scope for caller_process_handle
                {
                    CUniqueHandle caller_process_handle = Get_Loopback_Tcp_Peer_Process_Handle(m_server_port, ntohs(caller_addr.sin_port));
                    if (!caller_process_handle.is_valid())
                        throw std::runtime_error("caller process is not accessible");
                    bool allowed = check_caller_process_allowed(caller_process_handle);
                    if (!allowed)
                        throw std::runtime_error("access attempt not allowed");
                }

                while (1) {
                    std::string line = recv_line();

                    if (line == "") {
                        break;
                    } else if (startswith<char>(line, "module:")) {
                        wmodule = utf::widen(&line[7]);
                    } else if (startswith<char>(line, "run:")) {
                        wrun = utf::widen(&line[4]);
                    } else if (startswith<char>(line, "cd:")) {
                        wcd = utf::widen(&line[3]);
                    } else if (startswith<char>(line, "env:")) {
                        vars_cp()->set_from_utf8(&line[4]);
                    } else if (startswith<char>(line, "stdin:")) {
                        inst_redir()->parse_redir_param(StdRedirects::REDIR_STDIN, &line[6]);
                        noredir_mask &= ~CInOutConsoleModes::DIR_CONSOLE_IN_BIT;
                    } else if (startswith<char>(line, "stdout:")) {
                        inst_redir()->parse_redir_param(StdRedirects::REDIR_STDOUT, &line[7]);
                        noredir_mask &= ~CInOutConsoleModes::DIR_CONSOLE_OUT_BIT;
                    } else if (startswith<char>(line, "stderr:")) {
                        inst_redir()->parse_redir_param(StdRedirects::REDIR_STDERR, &line[7]);
                    } else if (line == "silent_breakaway:1") {
                        silent_breakaway = true;
                    }
                }

                if (redir.get()) {
                    CUniqueHandle ctrl_close_ev = m_usock.create_manual_event(FD_CLOSE);
                    redir->initiate_connections(caller_addr.sin_addr.s_addr);
                    redir->complete_connections(ctrl_close_ev);
                    ctrl_close_ev.close();
                    m_usock.set_to_blocking();
                }

                if (send_all(m_usock.get(), "connected\n", std::strlen("connected\n"), 0) == SOCKET_ERROR)
                    throw_last_error("send_all (connected)");

                job_handle = CUniqueHandle(::CreateJobObject(nullptr, nullptr), "CreateJobObject");

                JOBOBJECT_EXTENDED_LIMIT_INFORMATION job_limit_infos;
                ZeroMemory(&job_limit_infos, sizeof(job_limit_infos));

                // * Allowing the convenience of *explicitely* breaking away from this job is better than
                //   pretending this will not happen, because there are probably 100000 ways to create
                //   arbitrary processes that survive the job even if breaking away is not allowed here.
                // * If we fail here with a C++ exception, or if the whole outbash process fails, let
                //   the job automatically terminate. For now I just can't think of any good reason we
                //   could let it continue to run, especially given breaking away is allowed.
                // * The "wstart" command should obviously not create the target program in the job,
                //   and cmd does not CREATE_BREAKAWAY_FROM_JOB (that does not silently fallback to not
                //   breaking away, so I don't think cmd will ever do it) so there is a mechanism to
                //   require JOB_OBJECT_LIMIT_SILENT_BREAKAWAY_OK.

                job_limit_infos.BasicLimitInformation.LimitFlags =
                    (silent_breakaway ? JOB_OBJECT_LIMIT_SILENT_BREAKAWAY_OK : JOB_OBJECT_LIMIT_BREAKAWAY_OK)
                    | JOB_OBJECT_LIMIT_KILL_ON_JOB_CLOSE;

                if (!::SetInformationJobObject(job_handle.get_unchecked(), JobObjectExtendedLimitInformation, &job_limit_infos, sizeof(job_limit_infos)))
                    throw_last_error("SetInformationJobObject");

                state_console_modes = in_out_console_modes.get_orig_for((CInOutConsoleModes::dir_console_mask_e)noredir_mask);

                if (start_command(wmodule.c_str(), wrun, wcd.c_str(), vars.get(), redir.get(), CREATE_SUSPENDED, pi) != 0)
                    return;

                process_handle = CUniqueHandle(pi.hProcess);

                if (!::AssignProcessToJobObject(job_handle.get_unchecked(), process_handle.get_unchecked())) {
                    DWORD system_error_code = ::GetLastError();
                    ::CloseHandle(pi.hThread);
                    ::TerminateProcess(process_handle.get_unchecked(), 0xC0000001);
                    throw_system_error("AssignProcessToJobObject", system_error_code);
                }

                ::ResumeThread(pi.hThread);
                ::CloseHandle(pi.hThread);
            }

            CUniqueHandle ctrl_ev = m_usock.create_manual_event(FD_CLOSE | FD_READ | FD_WRITE);

            bool try_get_line = true;
            bool can_send = false;
            bool ctrl_socket_failed = false;
            const char* to_send = nullptr;
            CSuspendedJob suspended_job;
            DWORD wr;
            do {
                const bool ctrl_socket_was_ok = !ctrl_socket_failed;

                HANDLE wait_handles[2] = { ctrl_ev.get_checked(), process_handle.get_checked() };
                const bool immediate_work = (try_get_line && !to_send) || (to_send && can_send);
                wr = ::WaitForMultipleObjects(2, &wait_handles[0], FALSE, immediate_work ? 0 : INFINITE);

                if (wr == WAIT_FAILED)
                    throw_last_error("WaitForMultipleObjects (run)"); // XXX not ideal

                if (wr == WAIT_OBJECT_0) {
                    WSANETWORKEVENTS ctrl_network_events;
                    if (SOCKET_ERROR == ::WSAEnumNetworkEvents(m_usock.get(), wait_handles[0], &ctrl_network_events))
                        throw_last_error("WSAEnumNetworkEvents"); // XXX not ideal

                    if (ctrl_network_events.lNetworkEvents & FD_CLOSE)
                        ctrl_socket_failed = true;
                    else if (ctrl_network_events.lNetworkEvents & FD_WRITE)
                        can_send = true;

                    // if FD_READ, try_get_line will eventually be false
                    // (if not yet ctrl_socket_failed), and ::recv in buf_recv
                    // will re-enable FD_READ
                }

                if (try_get_line && !to_send && !ctrl_socket_failed) {
                    std::string line;
                    try {
                        try_get_line = buf_get_line(line);
                    } catch (const std::runtime_error& e) {
                        try_get_line = false;
                        ctrl_socket_failed = true;
                        std::fprintf(stderr, "\noutbash: buf_get_line() exception: %s\n", e.what());
                    }

                    if (try_get_line) {
                        // XXX: be mad about nul bytes and/or unknown commands?
                        if (line == "suspend" && suspended_job.is_empty()) {
                            suspended_job = Suspend_Job_Object(job_handle.get_unchecked());
                            state_console_modes.put_orig();
                            to_send = "suspend_ok\n";
                        } else if (line == "resume" && !suspended_job.is_empty()) {
                            state_console_modes.get_orig();
                            suspended_job.resume();
                        }
                    }
                }

                if (to_send && can_send && !ctrl_socket_failed) {
                    int len = (int)std::strlen(to_send);
                    int res = ::send(m_usock.get(), to_send, len, 0);
                    if (res < 0) {
                        if (::GetLastError() == WSAEWOULDBLOCK) {
                            can_send = false;
                        } else {
                            throw_last_error("send"); // XXX not ideal
                        }
                    } else {
                        to_send = len > res ? to_send + res : nullptr;
                    }
                }

                if (!try_get_line && !to_send && !ctrl_socket_failed) {
                    int r = buf_recv();
                    if (r < 0) {
                        if (::GetLastError() != WSAEWOULDBLOCK)
                            throw_last_error("buf_recv"); // XXX not ideal
                    } else {
                        try_get_line = !!r;
                    }
                }

                if (ctrl_socket_failed) {
                    try_get_line = false;
                    can_send = false;
                    if (ctrl_socket_was_ok) {
                        m_usock.change_event_select(ctrl_ev, FD_CLOSE);
                        // process exit code are not normalized, so lets just do like
                        // what bash would return under Linux after a kill -9
                        ::TerminateProcess(process_handle.get_unchecked(), 137);
                    }
                }

            // while process not finished:
            } while (wr != WAIT_OBJECT_0 + 1);

            state_console_modes.put_orig();

            DWORD exit_code;
            if (!::GetExitCodeProcess(process_handle.get_checked(), &exit_code)) {
                Win32_perror("outbash: GetExitCodeProcess");
                exit_code = (DWORD)-1;
            }
            process_handle.close();
            job_handle.close();

            if (redir.get())
                redir->close();

            ctrl_ev.close();

            if (!ctrl_socket_failed) {
                m_usock.set_to_blocking();
                char buf_rc[16]; (void)std::snprintf(buf_rc, 16, "%u\n", (unsigned int)exit_code);
                send_all(m_usock.get(), buf_rc, std::strlen(buf_rc), 0);
                m_usock.shutdown_close();
            } else {
                std::fprintf(stderr, "\noutbash: Control socket failed: process killed.\n");
            }
        }

    private:
        const size_t line_supported_length = 32768*3 + 16; // in bytes (UTF-8); indicative approx max length (the size can grow to at least that)
        const int ctrl_recv_block_size = 2048;
    private:
        CUniqueSocket&  m_usock;
        std::string     m_buf;
        int             m_server_port;
    };

private:
    CUniqueSocket   m_usock;
    int             m_server_port;
};

struct ThreadConnection {
    std::unique_ptr<CConnection>    m_pConn;
    std::thread                     m_thread;
};

static void reap_connections(std::vector<ThreadConnection>& vTConn)
{
    std::vector<ThreadConnection> remain_conns;

    for (auto& tc : vTConn) {
        HANDLE tHdl = (HANDLE)tc.m_thread.native_handle();
        DWORD exit_code;
        if (::GetExitCodeThread(tHdl, &exit_code) == 0) {
            Win32_perror("outbash: GetExitCodeThread");
            // what can we do? I guess leaking is not so bad in that case
            tc.m_thread.detach();
            tc.m_pConn.release();
            continue;
        }
        if (exit_code == STILL_ACTIVE) {
            remain_conns.push_back(std::move(tc));
        } else {
            tc.m_thread.join();
        }
    }

    std::swap(vTConn, remain_conns);
}

static void init_locale_console_cp()
{
    UINT cp = ::GetConsoleOutputCP();
    char buf[16];
    (void)std::snprintf(buf, 16, ".%u", cp);
    buf[15] = 0;
    std::setlocale(LC_ALL, buf);
    _setmbcp((int)cp);
}

static BOOL WINAPI CtrlHandlerRoutine(_In_ DWORD dwCtrlType)
{
    if (dwCtrlType == CTRL_C_EVENT) {
        return TRUE;    // just ignore it
    } else {
        return FALSE;   // fallback to default handler
    }
}

int main()
{
    init_locale_console_cp();
    in_out_console_modes.initialize_from_current_modes();
    if (init_winsock() != 0) std::exit(EXIT_FAILURE);
    if (!ImportNtDll()) {
        Win32_perror("outbash: ImportNtProcess");
        std::fprintf(stderr, "outbash: could not import Nt suspend/resume process functions\n");
        std::exit(EXIT_FAILURE);
    }

    CUniqueSocket sock(AF_INET, SOCK_STREAM, IPPROTO_TCP);

    int optval = 1;
    if (::setsockopt(sock.get(), SOL_SOCKET, SO_EXCLUSIVEADDRUSE, (char *)&optval, sizeof(optval)) == SOCKET_ERROR) {
        Win32_perror("outbash: setsockopt (SO_EXCLUSIVEADDRUSE)");
        std::exit(EXIT_FAILURE);
    }

    struct sockaddr_in serv_addr;
    std::memset(&serv_addr, 0, sizeof(serv_addr));
    serv_addr.sin_family = AF_INET;
    serv_addr.sin_addr.s_addr = htonl(INADDR_LOOPBACK);
    serv_addr.sin_port = 0;
    if (::bind(sock.get(), (const sockaddr *)&serv_addr, sizeof(serv_addr)) != 0) { Win32_perror("outbash: bind"); std::exit(EXIT_FAILURE); }
    int namelen = sizeof(serv_addr);
    if (::getsockname(sock.get(), (sockaddr *)&serv_addr, &namelen) != 0) { Win32_perror("outbash: getsockname"); std::exit(EXIT_FAILURE); }

    const int server_port = ntohs(serv_addr.sin_port);

    if (::listen(sock.get(), SOMAXCONN_HINT(600)) != 0) { Win32_perror("outbash: listen"); std::exit(EXIT_FAILURE); }

    CUniqueHandle accept_event = sock.create_auto_event(FD_ACCEPT);

    ::SetConsoleCtrlHandler(NULL, TRUE); // ignore Ctrl-C for now, bash.exe will inherit that attribute

    PROCESS_INFORMATION pi;
    if (start_command(
            nullptr,
            CCmdLine().new_cmd_line((unsigned)server_port),
            nullptr, nullptr, nullptr, 0,
            pi) != 0)
        std::exit(EXIT_FAILURE);

    ::CloseHandle(pi.hThread);

    ::SetConsoleCtrlHandler(NULL, FALSE); // stop ignoring Ctrl-C (but see under)
    ::SetConsoleCtrlHandler(CtrlHandlerRoutine, TRUE); // well, actually we will ignore it, but using a custom handler that is not inherited

    std::vector<ThreadConnection> vTConn;

    while (1) {
        HANDLE wait_handles[2] = { pi.hProcess, accept_event.get_unchecked() };
        DWORD timeout = vTConn.empty() ? INFINITE : 5000;
        DWORD wr = ::WaitForMultipleObjects(accept_event.is_valid() ? 2 : 1, wait_handles, FALSE, timeout);
        if (wr == WAIT_FAILED) {
            Win32_perror("outbash: WaitForMultipleObjects");
            std::_Exit(EXIT_FAILURE);
        }

        reap_connections(vTConn);

        switch (wr) {
        case WAIT_TIMEOUT:
            /* nothing to do, it was just for reap_connections() */
            break;
        case WAIT_OBJECT_0 + 1:
            {
                struct sockaddr_in conn_addr;
                int conn_addr_len = (int)sizeof(conn_addr);
                SOCKET conn = ::accept(sock.get(), (struct sockaddr*)&conn_addr, &conn_addr_len);
                if (conn == INVALID_SOCKET) {
                    switch (::WSAGetLastError()) {
                    case WSAECONNRESET:
                    case WSAEINPROGRESS:
                    case WSAEWOULDBLOCK:
                        break;
                    case WSAENOBUFS:
                    case WSAEMFILE:
                        // there is not much we can do, except notifying the user and
                        // hoping things will get better later
                        Win32_perror("outbash: accept");
                        break;
                    case WSAENETDOWN:
                        // this is really bad, but we will try to continue to wait for bash to terminate
                        Win32_perror("outbash: accept");
                        accept_event.close();
                        sock.close();
                        break;
                    default:
                        Win32_perror("outbash: accept");
                        std::_Exit(EXIT_FAILURE);
                    }
                } else {
                    CUniqueSocket usock(conn);
                    try {
                        usock.set_to_blocking();
                        ThreadConnection tc{ std::make_unique<CConnection>(std::move(usock), server_port), std::thread() };
                        CConnection *pConnection = tc.m_pConn.get();
                        tc.m_thread = std::thread([=] { pConnection->run(); });
                        vTConn.push_back(std::move(tc));
                    } catch (const std::system_error& e) {
                        std::fprintf(stderr, "outbash: exception system_error when trying to handle a new request: %s\n", e.what());
                    }
                }
                break;
            }
        case WAIT_OBJECT_0:
            ::CloseHandle(pi.hProcess);
            std::_Exit(EXIT_SUCCESS);
            break;
        }
    }
}<|MERGE_RESOLUTION|>--- conflicted
+++ resolved
@@ -55,10 +55,6 @@
 using std::uint16_t;
 using std::uint32_t;
 
-<<<<<<< HEAD
-static const EnvVars initial_env_vars(from_system);
-static CInOutConsoleModes in_out_console_modes;
-=======
 class Env {
     static std::wstring get_windows_directory()
     {
@@ -101,7 +97,8 @@
     std::wstring userprofile;
 };
 static const Env env{};
->>>>>>> 097188a5
+
+static CInOutConsoleModes in_out_console_modes;
 
 template <typename CharT>
 static bool is_ascii_letter(CharT c)
@@ -734,12 +731,8 @@
                 std::wstring wrun;
                 std::wstring wcd;
                 std::unique_ptr<EnvVars> vars(nullptr);
-<<<<<<< HEAD
                 std::uint32_t noredir_mask = CInOutConsoleModes::FULL_MASK;
-                auto vars_cp = [&] { if (!vars) vars.reset(new EnvVars(initial_env_vars)); return vars.get(); };
-=======
                 auto vars_cp = [&] { if (!vars) vars.reset(new EnvVars(env.initial_vars)); return vars.get(); };
->>>>>>> 097188a5
                 auto inst_redir = [&] { if (!redir) redir.reset(new OutbashStdRedirects); return redir.get(); };
                 bool silent_breakaway = false;
 
